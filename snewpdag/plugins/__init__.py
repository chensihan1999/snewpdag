<<<<<<< HEAD
=======

from .Pass import Pass

>>>>>>> 8dbc8e52
from .TimeSeriesInput import TimeSeriesInput
from .TimeDistInput import TimeDistInput
from .TimeDistFileInput import TimeDistFileInput

from .StdOutput import StdOutput

from .NthTimeDiff import NthTimeDiff
from .CombineMaps import CombineMaps
from .TimeDistDiff import TimeDistDiff
<<<<<<< HEAD
from .ShapeComparison import ShapeComparison
from .BayesianBlocks import BayesianBlocks
from .ShapeHist import ShapeHist
=======

from .Histogram1D import Histogram1D
from .Accumulator import Accumulator

from .SeriesBinner import SeriesBinner
from .BinnedAccumulator import BinnedAccumulator
>>>>>>> 8dbc8e52
<|MERGE_RESOLUTION|>--- conflicted
+++ resolved
@@ -1,9 +1,5 @@
-<<<<<<< HEAD
-=======
-
 from .Pass import Pass
 
->>>>>>> 8dbc8e52
 from .TimeSeriesInput import TimeSeriesInput
 from .TimeDistInput import TimeDistInput
 from .TimeDistFileInput import TimeDistFileInput
@@ -13,15 +9,11 @@
 from .NthTimeDiff import NthTimeDiff
 from .CombineMaps import CombineMaps
 from .TimeDistDiff import TimeDistDiff
-<<<<<<< HEAD
 from .ShapeComparison import ShapeComparison
 from .BayesianBlocks import BayesianBlocks
-from .ShapeHist import ShapeHist
-=======
 
 from .Histogram1D import Histogram1D
 from .Accumulator import Accumulator
 
 from .SeriesBinner import SeriesBinner
-from .BinnedAccumulator import BinnedAccumulator
->>>>>>> 8dbc8e52
+from .BinnedAccumulator import BinnedAccumulator