--- conflicted
+++ resolved
@@ -3,6 +3,7 @@
 from .TimeSeriesInput import TimeSeriesInput
 from .TimeDistInput import TimeDistInput
 from .TimeDistFileInput import TimeDistFileInput
+from .SkymapInput import SkymapInput
 
 from .NthTimeDiff import NthTimeDiff
 from .CombineMaps import CombineMaps
@@ -15,9 +16,4 @@
 
 from .SeriesBinner import SeriesBinner
 from .BinnedAccumulator import BinnedAccumulator
-
-<<<<<<< HEAD
-from .SkymapInput import SkymapInput
-=======
 from .ActionFilter import ActionFilter
->>>>>>> 08fad79e
